--- conflicted
+++ resolved
@@ -115,14 +115,11 @@
     ('aten::__or__', datetime.date(2020, 6, 30)),
     ('aten::__xor__', datetime.date(2020, 6, 30)),
     ('aten::split', datetime.date(2020, 6, 30)),
-<<<<<<< HEAD
-    ('aten::_cudnn_init_dropout_state', datetime.date(2020, 7, 14)),
-    ('aten::sparse_coo_tensor', datetime.date(2020, 7, 14)),
-    ('aten::_sparse_coo_tensor_with_dims', datetime.date(2020, 7, 14)),
-    ('aten::_sparse_coo_tensor_with_dims_and_tensors', datetime.date(2020, 7, 14)),
-=======
     ('aten::add', datetime.date(2020, 7, 30)),
->>>>>>> e736649a
+    ('aten::_cudnn_init_dropout_state', datetime.date(2020, 7, 30)),
+    ('aten::sparse_coo_tensor', datetime.date(2020, 7, 30)),
+    ('aten::_sparse_coo_tensor_with_dims', datetime.date(2020, 7, 30)),
+    ('aten::_sparse_coo_tensor_with_dims_and_tensors', datetime.date(2020, 7, 30)),
 ]
 
 
