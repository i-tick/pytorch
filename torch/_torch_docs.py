--- conflicted
+++ resolved
@@ -2853,18 +2853,6 @@
     tensor(1.9073e-06)
 """.format(**common_args))
 
-<<<<<<< HEAD
-add_docstr(torch.isinf,
-           r"""
-Returns a new tensor with boolean elements representing if each element is `+/-INF` or not.
-Complex values are infinite when their real and/or imaginary part is infinite.
-
-    Arguments:
-        tensor (Tensor): A tensor to check
-
-    Returns:
-        Tensor: ``A torch.Tensor with dtype torch.bool`` containing a True at each location of `+/-INF` elements and False otherwise
-=======
 add_docstr(torch.isinf, r"""
 isinf(input) -> Tensor
 
@@ -2880,7 +2868,6 @@
 
     Returns:
         A boolean tensor that is True where :attr:`input` is infinite and False elsewhere
->>>>>>> 72a11463
 
     Example::
 
@@ -2919,28 +2906,19 @@
     tensor([True, True])
 """)
 
-<<<<<<< HEAD
-add_docstr(torch.isfinite,
-           r"""
-=======
 add_docstr(torch.isfinite, r"""
 isfinite(input) -> Tensor
 
->>>>>>> 72a11463
 Returns a new tensor with boolean elements representing if each element is `finite` or not.
 
 Real values are finite when they are not NaN, negative infinity, or infinity.
 Complex values are finite when both their real and imaginary parts are finite.
 
     Arguments:
-        tensor (Tensor): A tensor to check
+        {input}
 
     Returns:
-<<<<<<< HEAD
-        Tensor: ``A torch.Tensor with dtype torch.bool`` containing a True at each location of finite elements and False otherwise
-=======
         A boolean tensor that is True where :attr:`input` is finite and False elsewhere
->>>>>>> 72a11463
 
     Example::
 
@@ -2948,29 +2926,18 @@
         tensor([True,  False,  True,  False,  False])
 """.format(**common_args))
 
-<<<<<<< HEAD
-add_docstr(torch.isnan,
-           r"""
-Returns a new tensor with boolean elements representing if each element is `NaN` or not.
-Complex values are considered `NaN` when either their real and/or imaginary part is NaN.
-=======
 add_docstr(torch.isnan, r"""
 isnan(input) -> Tensor
 
 Returns a new tensor with boolean elements representing if each element of :attr:`input`
 is NaN or not. Complex values are considered NaN when either their real
 and/or imaginary part is NaN.
->>>>>>> 72a11463
 
 Arguments:
-    input (Tensor): A tensor to check
+    {input}
 
 Returns:
-<<<<<<< HEAD
-    Tensor: A ``torch.BoolTensor`` containing a True at each location of `NaN` elements.
-=======
     A boolean tensor that is True where :attr:`input` is NaN and False elsewhere
->>>>>>> 72a11463
 
 Example::
 
