#pragma once

#ifdef USE_PYTORCH_QNNPACK
#include <pytorch_qnnpack.h>
#include <qnnpack_common.h>
#include <qnnpack_func.h>

<<<<<<< HEAD
using QnnpackOperatorDeleter = qnnpack::QnnpackDeleter;
=======
#include <ATen/native/quantized/cpu/conv_packed_params.h>

struct QnnpackOperatorDeleter {
  void operator()(pytorch_qnnp_operator_t op) {
    pytorch_qnnp_delete_operator(op);
  }
};
>>>>>>> bed9dd5a

// PackedWeight struct for QNNPACK stores the original Weight and Bias as
// QNNPACK currently does not support an unpack function.
// For PyTorch Mobile, once the model is scripted and serialized we don't need
// to call unpack, so we can save some memory by checking for this case and free
// the original weights after packing.
// Input scale is set to null in pre-pack step. QNNPACK needs bias quantized
// with input scale which is available at runtime in pytorch. During runtime if
// input scale value changes then we requantize bias with the updated scale. For
// inference we expect the graph to be static so the input scale should not
// change across consecutive inference calls.
struct PackedLinearWeightsQnnp {
  std::unique_ptr<qnnpack::PackBMatrix> w;
  at::Tensor orig_weight;
  at::Tensor bias;
  c10::optional<double> input_scale;
  double w_scale;
  int64_t w_zp;
};

template <int kSpatialDim = 2>
struct PackedConvWeightsQnnp : public ConvPackedParamsBase<kSpatialDim> {
  PackedConvWeightsQnnp(
      std::unique_ptr<qnnpack::PrePackConvWeights> w,
      at::Tensor orig_weight,
      at::Tensor bias,
      torch::List<int64_t> stride,
      torch::List<int64_t> padding,
      torch::List<int64_t> dilation,
      int64_t groups,
      c10::optional<float> input_scale,
      std::vector<int64_t> kernel,
      float w_scale,
      int32_t w_zp)
      : w(std::move(w)),
        orig_weight(std::move(orig_weight)),
        bias(std::move(bias)),
        stride_(std::move(stride)),
        padding_(std::move(padding)),
        dilation_(std::move(dilation)),
        groups_(groups),
        input_scale(input_scale),
        kernel(std::move(kernel)),
        w_scale(w_scale),
        w_zp(w_zp) {}

  std::unique_ptr<qnnpack::PrePackConvWeights> w;
  at::Tensor orig_weight;
  at::Tensor bias;
  torch::List<int64_t> stride_;
  torch::List<int64_t> padding_;
  torch::List<int64_t> dilation_;
  int64_t groups_;
  c10::optional<float> input_scale;
  std::vector<int64_t> kernel;
  float w_scale;
  int32_t w_zp;

  at::Tensor apply(
      const at::Tensor& input,
      double output_scale,
      int64_t output_zero_point) override;

  at::Tensor apply_relu(
      const at::Tensor& input,
      double output_scale,
      int64_t output_zero_point) override;

  std::tuple<at::Tensor, c10::optional<at::Tensor>> unpack() override;

  static c10::intrusive_ptr<ConvPackedParamsBase<kSpatialDim>> prepack(
      at::Tensor weight,
      c10::optional<at::Tensor> bias,
      torch::List<int64_t> stride,
      torch::List<int64_t> padding,
      torch::List<int64_t> dilation,
      int64_t groups);

  torch::List<int64_t> stride() const override {
    return stride_;
  }

  torch::List<int64_t> padding() const override {
    return padding_;
  }

  torch::List<int64_t> dilation() const override {
    return dilation_;
  }

  int64_t groups() const override {
    return groups_;
  }

 private:
  template <bool ReluFused>
  at::Tensor apply_impl(
      const at::Tensor& input,
      double output_scale,
      int64_t output_zero_point);
};

enum class Activation : uint8_t { NONE = 0, RELU = 1 };

#if defined(__ANDROID__) && !defined(__NDK_MAJOR__)
template <class T>
inline float Round(const float x) {
  return ::nearbyintf(x);
}
inline double Round(const double x) {
  return ::nearbyint(x);
}
#else
template <class T>
inline T Round(const T x) {
  return std::nearbyint(x);
}
#endif

inline uint8_t QuantizeUint8(float scale, int32_t zero_point, float value) {
  const int32_t qmin = std::numeric_limits<uint8_t>::min();
  const int32_t qmax = std::numeric_limits<uint8_t>::max();
  auto r = zero_point + static_cast<int32_t>(Round(value / scale));
  r = std::max(r, qmin);
  r = std::min(r, qmax);
  return static_cast<uint8_t>(r);
}

inline std::pair<uint8_t, uint8_t> activationLimits(
    float scale,
    int32_t zero_point,
    Activation Ac) {
  switch (Ac) {
    case Activation::NONE:
      return {std::numeric_limits<uint8_t>::min(),
              std::numeric_limits<uint8_t>::max()};
    case Activation::RELU:
      return {QuantizeUint8(scale, zero_point, 0.0),
              std::numeric_limits<uint8_t>::max()};
    default:
#ifdef _MSC_VER
      __assume(0);
#else
      __builtin_unreachable();
#endif
  }
}

namespace at {
namespace native {
namespace qnnp_avgpool_helper {
Tensor qnnpack_avg_pool2d(
    Tensor input,
    IntArrayRef kernel_size,
    IntArrayRef stride,
    IntArrayRef padding,
    bool ceil_mode,
    bool count_include_pad,
    c10::optional<int64_t> divisor_override);
} // qnnp_avgpool_helper
} // namespace native
} // namespace at
#endif<|MERGE_RESOLUTION|>--- conflicted
+++ resolved
@@ -5,17 +5,7 @@
 #include <qnnpack_common.h>
 #include <qnnpack_func.h>
 
-<<<<<<< HEAD
 using QnnpackOperatorDeleter = qnnpack::QnnpackDeleter;
-=======
-#include <ATen/native/quantized/cpu/conv_packed_params.h>
-
-struct QnnpackOperatorDeleter {
-  void operator()(pytorch_qnnp_operator_t op) {
-    pytorch_qnnp_delete_operator(op);
-  }
-};
->>>>>>> bed9dd5a
 
 // PackedWeight struct for QNNPACK stores the original Weight and Bias as
 // QNNPACK currently does not support an unpack function.
